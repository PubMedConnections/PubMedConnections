--- conflicted
+++ resolved
@@ -1,245 +1,239 @@
-import React, { useEffect, useState } from 'react';
-import LinearProgress from '@mui/material/LinearProgress'
-import {useSelector, useDispatch} from 'react-redux'
-import {POST} from "../../utils/APIRequests";
-import { useSnackbar } from 'notistack';
-import { DisplayError } from '../common/SnackBar';
-import {setLoadResults, setResultsReturned, setResultsLoaded} from '../../store/slices/filterSlice';
-import VisJSGraph from "./react-graph-vis";
-
-const graphSettlingPersistentState = {
-    "settleStartTimeMS": -1
-};
-
-const Graph = () => {
-  const snackbar = useSnackbar();
-
-  const dispatch = useDispatch();
-  const filters = useSelector((state) => state.filters.filters);
-  const loadResults = useSelector((state) => state.filters.loadResults);
-  const resultsLoaded = useSelector((state) => state.filters.resultsLoaded);
-
-  const [VISJSNetwork, setNetwork] = useState(null);
-
-  const [loadingProgress, setLoadingProgress] = useState(-1)
-
-  const [graphInfo, setGraphInfo] = useState({
-    data: {
-      nodes: [],
-      edges: [],
-    },
-
-    options: {
-      autoResize: true,
-      nodes: {
-          shape: 'dot',
-          font: {
-              color: "#000000"
-          }
-      },
-      edges: {
-          arrows: {to: {enabled: false}},
-          scaling: {
-              label: true
-          },
-          color: {
-            inherit: false,
-<<<<<<< HEAD
-            color: '#ccc',
-            hover: '#777',
-            highlight: '#333'
-=======
-            highlight: '#000000',
-            color: '#666666',
-            hover: '#666666'
->>>>>>> a0b0de15
-          }
-      },
-      interaction: {
-        hover: true,
-        tooltipDelay: 500,
-      },
-      physics: {
-          minVelocity: 2,
-          maxVelocity: 50,
-          solver: "forceAtlas2Based",
-          forceAtlas2Based: {
-              avoidOverlap: 1,
-              damping: 0.5,
-              theta: 0.4,
-              springConstant: 0.06,
-              springLength: 100,
-          },
-          stabilization: {
-              enabled: true,
-              iterations: 1000,
-              updateInterval: 20
-          }
-      }
-    },
-  });
-
-  function loadGraphData(override_load) {
-      if (!override_load && !loadResults){ // Must be ordered this way
-          return;
-      }
-
-      if (VISJSNetwork == null) {
-          return;
-      }
-
-      setGraphInfo({
-          options: graphInfo.options,
-          data: {
-              nodes: [],
-              edges: [],
-          }
-      });
-
-      setLoadingProgress(-1);
-
-      function processResponse(resp, errorMessage) {
-          let data = resp.data;
-          if (resp.status !== 200) {
-              const err = errorMessage || resp.statusText
-              data = {"error": err};
-          }
-
-          if (data.error) {
-              DisplayError(snackbar, data.error);
-              if (!data.empty_message) {
-                  data.empty_message = data.error + ".";
-              }
-          }
-
-          let graphData = {
-              nodes: data.nodes || [],
-              edges: data.edges || [],
-              empty_message: data.empty_message
-          }
-          setGraphInfo({
-              options: graphInfo.options,
-              data: graphData
-          });
-          setLoadingProgress(100);
-          dispatch(setResultsReturned(graphData.nodes.length > 0));
-          dispatch(setResultsLoaded(true));
-          dispatch(setLoadResults(false));
-
-          // Fit the network for a few seconds.
-          const start = performance.now();
-          graphSettlingPersistentState["settleStartTimeMS"] = start;
-          if (!graphData || !graphData.nodes || graphData.nodes.length === 0)
-              return;
-
-          const settleDurationMS = 10 * 1000;
-          const lastFitParameters = {
-              "initialised": false,
-              "fitting": true,
-              "timestep": -1
-          };
-
-          function settleGraph() {
-              // If the graph has been changed, there will be a new settleGraph loop.
-              if (graphSettlingPersistentState["settleStartTimeMS"] !== start)
-                  return;
-
-              const timeSinceStartMS = performance.now() - start;
-
-              // If the user changed the viewport, stop trying to fit it.
-              if (lastFitParameters["initialised"]) {
-                  let position;
-                  try {
-                      position = VISJSNetwork.getViewPosition();
-                  } catch (e) {
-                      // The VISJSNetwork may have been destroyed when a new one was loaded
-                      return;
-                  }
-
-                  if (VISJSNetwork.getScale() !== lastFitParameters["scale"] ||
-                      position.x !== lastFitParameters["x"] || position.y !== lastFitParameters["y"]) {
-
-                      // Stop fitting.
-                      lastFitParameters["fitting"] = false;
-                  }
-              }
-
-              let timestep = Math.max(0.1, 1 - 0.9 * timeSinceStartMS / settleDurationMS);
-              timestep = Math.round(10 * timestep) / 10.0;
-
-              if (lastFitParameters["timestep"] !== timestep) {
-                  let options = graphInfo.options;
-                  options = { ...options };
-                  options.physics = { ...options.physics };
-                  options.physics.timestep = timestep;
-                  VISJSNetwork.setOptions(options);
-                  lastFitParameters["timestep"] = timestep;
-              }
-              if (lastFitParameters["fitting"]) {
-                  VISJSNetwork.fit();
-              }
-
-              const position = VISJSNetwork.getViewPosition();
-              lastFitParameters["scale"] = VISJSNetwork.getScale();
-              lastFitParameters["x"] = position.x;
-              lastFitParameters["y"] = position.y;
-              lastFitParameters["initialised"] = true;
-
-              if (timeSinceStartMS < settleDurationMS) {
-                   requestAnimationFrame(settleGraph);
-              } else {
-                  lastFitParameters["fitting"] = false;
-              }
-          }
-          setTimeout(() => requestAnimationFrame(settleGraph));
-      }
-
-      POST('snapshot/visualise/', filters)
-          .then(processResponse)
-          .catch((err) => {
-              processResponse(err.response, err.message)
-          });
-  }
-  
-  // eslint-disable-next-line react-hooks/exhaustive-deps
-  useEffect(loadGraphData, [loadResults])
-
-  // eslint-disable-next-line react-hooks/exhaustive-deps
-  useEffect(() => loadGraphData(true), [VISJSNetwork]) // The first time
-
-  return <div className="full-size" style={{opacity: resultsLoaded || loadResults ? 1 : 0.6}}>
-      <VisJSGraph
-          identifier="visualised-pubmed-graph"
-          className="full-size"
-          graph={graphInfo.data}
-          options={graphInfo.options}
-          getNetwork={setNetwork} />
-
-      {loadingProgress < 100 &&
-          <div id="visjs-loading-cover">
-              <div id="visjs-progress-container">
-                  <LinearProgress />
-              </div>
-          </div>
-      }
-
-      {loadingProgress >= 100 && graphInfo.data && graphInfo.data.nodes && graphInfo.data.nodes.length === 0 &&
-          <div id="visjs-graph-message">
-              <p>{graphInfo.data.empty_message || "Unable to build the graph."}</p>
-              <p>Try adjusting your filters.</p>
-          </div>
-      }
-
-      {loadingProgress >= 100 && graphInfo.data && graphInfo.data.nodes && graphInfo.data.edges &&
-          <div id="visjs-graph-info">
-              {graphInfo.data.nodes.length.toLocaleString()} Nodes,&nbsp;
-              {graphInfo.data.edges.length.toLocaleString()} Edges
-              <span className="not-loaded" >{resultsLoaded ? "" : " (Graph not refreshed)"}</span>
-          </div>
-      }
-
-      
-    </div>;
-};
-
-export default Graph;
+import React, { useEffect, useState } from 'react';
+import LinearProgress from '@mui/material/LinearProgress'
+import {useSelector, useDispatch} from 'react-redux'
+import {POST} from "../../utils/APIRequests";
+import { useSnackbar } from 'notistack';
+import { DisplayError } from '../common/SnackBar';
+import {setLoadResults, setResultsReturned, setResultsLoaded} from '../../store/slices/filterSlice';
+import VisJSGraph from "./react-graph-vis";
+
+const graphSettlingPersistentState = {
+    "settleStartTimeMS": -1
+};
+
+const Graph = () => {
+  const snackbar = useSnackbar();
+
+  const dispatch = useDispatch();
+  const filters = useSelector((state) => state.filters.filters);
+  const loadResults = useSelector((state) => state.filters.loadResults);
+  const resultsLoaded = useSelector((state) => state.filters.resultsLoaded);
+
+  const [VISJSNetwork, setNetwork] = useState(null);
+
+  const [loadingProgress, setLoadingProgress] = useState(-1)
+
+  const [graphInfo, setGraphInfo] = useState({
+    data: {
+      nodes: [],
+      edges: [],
+    },
+
+    options: {
+      autoResize: true,
+      nodes: {
+          shape: 'dot',
+          font: {
+              color: "#000000"
+          }
+      },
+      edges: {
+          arrows: {to: {enabled: false}},
+          scaling: {
+              label: true
+          },
+          color: {
+            inherit: false,
+            color: '#ccc',
+            hover: '#777',
+            highlight: '#333'
+          }
+      },
+      interaction: {
+        hover: true,
+        tooltipDelay: 500,
+      },
+      physics: {
+          minVelocity: 2,
+          maxVelocity: 50,
+          solver: "forceAtlas2Based",
+          forceAtlas2Based: {
+              avoidOverlap: 1,
+              damping: 0.5,
+              theta: 0.4,
+              springConstant: 0.06,
+              springLength: 100,
+          },
+          stabilization: {
+              enabled: true,
+              iterations: 1000,
+              updateInterval: 20
+          }
+      }
+    },
+  });
+
+  function loadGraphData(override_load) {
+      if (!override_load && !loadResults){ // Must be ordered this way
+          return;
+      }
+
+      if (VISJSNetwork == null) {
+          return;
+      }
+
+      setGraphInfo({
+          options: graphInfo.options,
+          data: {
+              nodes: [],
+              edges: [],
+          }
+      });
+
+      setLoadingProgress(-1);
+
+      function processResponse(resp, errorMessage) {
+          let data = resp.data;
+          if (resp.status !== 200) {
+              const err = errorMessage || resp.statusText
+              data = {"error": err};
+          }
+
+          if (data.error) {
+              DisplayError(snackbar, data.error);
+              if (!data.empty_message) {
+                  data.empty_message = data.error + ".";
+              }
+          }
+
+          let graphData = {
+              nodes: data.nodes || [],
+              edges: data.edges || [],
+              empty_message: data.empty_message
+          }
+          setGraphInfo({
+              options: graphInfo.options,
+              data: graphData
+          });
+          setLoadingProgress(100);
+          dispatch(setResultsReturned(graphData.nodes.length > 0));
+          dispatch(setResultsLoaded(true));
+          dispatch(setLoadResults(false));
+
+          // Fit the network for a few seconds.
+          const start = performance.now();
+          graphSettlingPersistentState["settleStartTimeMS"] = start;
+          if (!graphData || !graphData.nodes || graphData.nodes.length === 0)
+              return;
+
+          const settleDurationMS = 10 * 1000;
+          const lastFitParameters = {
+              "initialised": false,
+              "fitting": true,
+              "timestep": -1
+          };
+
+          function settleGraph() {
+              // If the graph has been changed, there will be a new settleGraph loop.
+              if (graphSettlingPersistentState["settleStartTimeMS"] !== start)
+                  return;
+
+              const timeSinceStartMS = performance.now() - start;
+
+              // If the user changed the viewport, stop trying to fit it.
+              if (lastFitParameters["initialised"]) {
+                  let position;
+                  try {
+                      position = VISJSNetwork.getViewPosition();
+                  } catch (e) {
+                      // The VISJSNetwork may have been destroyed when a new one was loaded
+                      return;
+                  }
+
+                  if (VISJSNetwork.getScale() !== lastFitParameters["scale"] ||
+                      position.x !== lastFitParameters["x"] || position.y !== lastFitParameters["y"]) {
+
+                      // Stop fitting.
+                      lastFitParameters["fitting"] = false;
+                  }
+              }
+
+              let timestep = Math.max(0.1, 1 - 0.9 * timeSinceStartMS / settleDurationMS);
+              timestep = Math.round(10 * timestep) / 10.0;
+
+              if (lastFitParameters["timestep"] !== timestep) {
+                  let options = graphInfo.options;
+                  options = { ...options };
+                  options.physics = { ...options.physics };
+                  options.physics.timestep = timestep;
+                  VISJSNetwork.setOptions(options);
+                  lastFitParameters["timestep"] = timestep;
+              }
+              if (lastFitParameters["fitting"]) {
+                  VISJSNetwork.fit();
+              }
+
+              const position = VISJSNetwork.getViewPosition();
+              lastFitParameters["scale"] = VISJSNetwork.getScale();
+              lastFitParameters["x"] = position.x;
+              lastFitParameters["y"] = position.y;
+              lastFitParameters["initialised"] = true;
+
+              if (timeSinceStartMS < settleDurationMS) {
+                   requestAnimationFrame(settleGraph);
+              } else {
+                  lastFitParameters["fitting"] = false;
+              }
+          }
+          setTimeout(() => requestAnimationFrame(settleGraph));
+      }
+
+      POST('snapshot/visualise/', filters)
+          .then(processResponse)
+          .catch((err) => {
+              processResponse(err.response, err.message)
+          });
+  }
+  
+  // eslint-disable-next-line react-hooks/exhaustive-deps
+  useEffect(loadGraphData, [loadResults])
+
+  // eslint-disable-next-line react-hooks/exhaustive-deps
+  useEffect(() => loadGraphData(true), [VISJSNetwork]) // The first time
+
+  return <div className="full-size" style={{opacity: resultsLoaded || loadResults ? 1 : 0.6}}>
+      <VisJSGraph
+          identifier="visualised-pubmed-graph"
+          className="full-size"
+          graph={graphInfo.data}
+          options={graphInfo.options}
+          getNetwork={setNetwork} />
+
+      {loadingProgress < 100 &&
+          <div id="visjs-loading-cover">
+              <div id="visjs-progress-container">
+                  <LinearProgress />
+              </div>
+          </div>
+      }
+
+      {loadingProgress >= 100 && graphInfo.data && graphInfo.data.nodes && graphInfo.data.nodes.length === 0 &&
+          <div id="visjs-graph-message">
+              <p>{graphInfo.data.empty_message || "Unable to build the graph."}</p>
+              <p>Try adjusting your filters.</p>
+          </div>
+      }
+
+      {loadingProgress >= 100 && graphInfo.data && graphInfo.data.nodes && graphInfo.data.edges &&
+          <div id="visjs-graph-info">
+              {graphInfo.data.nodes.length.toLocaleString()} Nodes,&nbsp;
+              {graphInfo.data.edges.length.toLocaleString()} Edges
+              <span className="not-loaded" >{resultsLoaded ? "" : " (Graph not refreshed)"}</span>
+          </div>
+      }
+
+      
+    </div>;
+};
+
+export default Graph;