import React, {useEffect, useState} from 'react';
import Drawer from '@mui/material/Drawer';
import Toolbar from '@mui/material/Toolbar';
import List from '@mui/material/List';
import Divider from '@mui/material/Divider';
import ListItem from '@mui/material/ListItem';
import ListItemButton from '@mui/material/ListItemButton';
import ListItemText from '@mui/material/ListItemText';
import Button from '@mui/material/Button';
import { CONNECTIONS_NAVBAR_HEIGHT } from '../../constants';
import Filters from "./Filters";
import {GET, POST, PUT, DELETE} from "../../utils/APIRequests";
import {useDispatch, useSelector} from 'react-redux'
import {clearAuth} from "../../store/slices/userSlice";
<<<<<<< HEAD
import {setFilters} from '../../store/slices/filterSlice'
import {Save} from "@mui/icons-material";
import Box from '@mui/material/Box';
import Analytics from '../graph/Analytics'
import JsonData from '../../json/analytics1.json';
const drawerWidth = 450;
=======
import {setFilters, resetAllFilters, setLoadResults} from '../../store/slices/filterSlice'
import {Delete, Save} from "@mui/icons-material";
import {IconButton, Popover, TextField} from "@mui/material";
import {availableFilters} from './filterInfo'
import { Link } from 'react-router-dom';

const drawerWidth = 500;
>>>>>>> e128d8e4



function SnapshotSidebar() {
  const [selectedSnapshot, setSelectedSnapshot] = useState(-1);
  const user = useSelector((state) => state.user.username);
  const filters = useSelector((state) => state.filters);
  const resultsReturned = useSelector((state) => state.filters.resultsReturned);

  const dispatch = useDispatch();

  const [snapshots, setSnapshots] = useState([]);
  const [snapshotName, setSnapshotName] = useState("");
  const [namingAnchor, setNamingAnchor] = useState(null);

  const [showModal, setShowModal] = useState(false);

  const [analyticsData, setAnalyticsData] = useState({});

  function logout()  {
    POST('auth/logout')
        .then((resp) => {
          if (resp.data.success) {
            dispatch(clearAuth());
          }
    });
  }

  function updateSnapshots(id) {
    GET('snapshot/list/')
        .then((resp) => {
          let retrievedSnapshots = resp.data;
          retrievedSnapshots.sort((a,b) => {
              return Date.parse(a.creation_time) - Date.parse(b.creation_time)
          });
          setSnapshots(retrievedSnapshots);

          if (id) {
              setSelectedSnapshot(id);
          }
        })
  }

  useEffect(() => {
    document.getElementById('sidebar-contents').style.marginBottom =
        document.getElementById('sidebar-user-details').clientHeight + "px";

    updateSnapshots();
  }, [])

  function saveSnapshot() {
    if (snapshotName.length === 0) {
        window.alert("Please enter a snapshot name");
        return;
    }
    const submit_filters = {...filters.filters, "snapshot_name": snapshotName};
    PUT('snapshot/create/', submit_filters)
        .then((resp) => {
          if (resp.data.success) {
            updateSnapshots(resp.data.id);
            setSnapshotName("");
            handleNamingClose();
            window.alert("Snapshot saved.");
          } else {
            window.alert("Could not save snapshot.");
          }
        })
        .catch((err) => {
          window.alert("Could not save snapshot.", err);
        })
  }
    
  useEffect(() => {
      setAnalyticsData(JsonData);
  }, []);

  

  

  const AnalyticsModal = () => (
    <Box style={{position: 'absolute', zIndex: 10000,  width: "100%", height: "100%", opacity: '1', textAlign: 'center'}}>
      <div style={{position: 'absolute', zIndex: 10000, backgroundColor: "black",  width: "100%", height: "100%", opacity: '0.4', textAlign: 'center'}} onClick={() => setShowModal(false)}></div>


      <div style={{position: "absolute", left: "15%", top: "15%", width: '70%', height: "70%", backgroundColor: "white", zIndex: 100000}}>

        <div style={{position: "fixed", left: "17.5%", top: "25%", width: "30%", height:"30%"}}>
          <h1>Graph Analytics</h1>

          <p>Snapshot ID: {snapshots[0]}</p>
        </div>
        
        <Analytics data={analyticsData} />        
      </div>
    </Box>
  )

  function toggleSnapshotNaming(event) {
      setNamingAnchor(event.target)
  }

  function handleNamingClose() {
      setNamingAnchor(null);
  }

  function deleteSnapshot(id) {
      DELETE('snapshot/delete/' + id)
          .then((resp) => {
              if (resp.data.success) {
                  updateSnapshots();

                  if (id === selectedSnapshot) {
                    dispatch(resetAllFilters());
                  }
                  window.alert("Snapshot deleted.");
              } else {
                  window.alert("Could not delete snapshot.");
              }
          })
          .catch((err) => {
              window.alert("Could not delete snapshot.", err);
          })
  }

  const namingOpen = Boolean(namingAnchor);

  useEffect(() => {
      if (selectedSnapshot > -1) {
          const snapshot = snapshots.find(s => s.id === selectedSnapshot);

          if (!snapshot) {
              return;
          }

          let allSame = true;

          for (let index = 0; index < availableFilters.length; ++index) {
              const filterKey = availableFilters[index].key;
              if (filters.filters[filterKey] !== snapshot[filterKey]) {
                  allSame = false; // Our filters have changed
              }
          }

          if (!allSame) {
            setSelectedSnapshot(-1); // So deselect our selected snapshot
          }
      }
  }, [filters, selectedSnapshot, snapshots])

  return (
      <div>
        {showModal ? <AnalyticsModal /> : null}
        <Drawer
            sx={{
              width: drawerWidth,
              flexShrink: 0,
              '& .MuiDrawer-paper': {
                width: drawerWidth,
                boxSizing: 'border-box',
              },
            }}
            variant='permanent'
            anchor='left'
        >
          <div id="sidebar-contents">
            <Toolbar sx={{ height: CONNECTIONS_NAVBAR_HEIGHT }} />
            <List>
              {snapshots.map((snapshot, index) => (
                  <ListItem key={snapshot.id} disablePadding>
                    <ListItemButton
                        sx={{
                          background: selectedSnapshot === snapshot.id ? '#c9c5f8' : '#fffff',
                        }}
                        onClick={() => {
                          setSelectedSnapshot(snapshot.id);
                          let new_filters = {}
                          Object.keys(snapshot).forEach(f => {
                            if (f !== "id" && f !== "creation_time") {
                              new_filters[f] = snapshot[f]
                            }
                          });

                          ["published_before", "published_after"].forEach(f => {
                            if (f in new_filters) {
                              new_filters[f] = new_filters[f].substring(0,10);
                            }
                          })

                          dispatch(setFilters(new_filters));
                          dispatch(setLoadResults(true)); // Load our selected snapshot
                        }
                        }
                    >
                      <ListItemText
                          primaryTypographyProps={{
                            fontSize: 15,

                            color: '#333333',
                            letterSpacing: 0,
                          }}
                          className="snapshot-item-container"
                      >
                          <div className="snapshot-description">
                              <p><strong>{snapshot.snapshot_name || "(Unnamed)"}</strong></p>
                              <p className="snapshot-date"><i>{snapshot.creation_time}</i></p>
                          </div>
                          <div className="snapshot-delete">
                              <IconButton
                                  aria-label="delete"
                                  onClick={(e) => {
                                      e.stopPropagation();
                                      deleteSnapshot(snapshot.id);
                                  }}>
                                  <Delete />
                              </IconButton>
                          </div>
                      </ListItemText>
                    </ListItemButton>
                  </ListItem>
              ))}
            </List>
            <Divider
                variant='fullWidth'
                sx={{ background: '#c4c4c4', width: '100%', height: '1px' }}
            />
            <Filters />
          </div>

          <div id="sidebar-user-details">
            <Divider
                variant='fullWidth'
                sx={{ background: '#c4c4c4', width: '100%', height: '1px' }}
            />
<<<<<<< HEAD
            <div id="user-details" >
            <Button onClick={() => {setShowModal(true)}} style={{position: 'relative', top: '10px', left: "35%", backgroundColor: "#6372ff", padding: "10px 15px 10px", color: "white"}}>
                Open Analytics
            </Button>
=======
            <div id="user-details">
              <p>Signed in as</p>
              <h4>{user}</h4>
              <Button component={Link} to="/" variant="contained" onClick={logout} id="logout-button">Log out</Button>
>>>>>>> e128d8e4
            </div>
          </div>
        </Drawer>

        
        <Button variant={"contained"}
                endIcon={namingOpen ? null : <Save />}
                id="save-snapshot-button"
                size="large"
                onClick={toggleSnapshotNaming}
                disabled={!resultsReturned}>
            {namingOpen ? "Cancel" : "Save as snapshot..."}
        </Button>
<<<<<<< HEAD

        
        
=======
          <Popover
              open={namingOpen}
              anchorEl={namingAnchor}
              onClose={handleNamingClose}
              anchorOrigin={{
                  vertical: 'bottom',
                  horizontal: 'right'
              }}>
              <div id={"snapshot-naming-popover"}>
                  <div id={"snapshot-name-entry"}>
                      <TextField
                          placeholder={"Set snapshot name..."}
                          value={snapshotName}
                          style={{width: "100%"}}
                          label={"Snapshot name"}
                          variant={"outlined"}
                          onChange={(event) => setSnapshotName(event.target.value)}
                          required={true}
                      />
                  </div>
                  <div id={"snapshot-name-save"}>
                      <IconButton aria-label="save" onClick={saveSnapshot} style={{height: "100%"}} color={"primary"}>
                          <Save style={{height: "100%", width: "100%"}}/>
                      </IconButton>
                  </div>
              </div>
          </Popover>
>>>>>>> e128d8e4
      </div>
      
  );
}

export default SnapshotSidebar;<|MERGE_RESOLUTION|>--- conflicted
+++ resolved
@@ -12,22 +12,15 @@
 import {GET, POST, PUT, DELETE} from "../../utils/APIRequests";
 import {useDispatch, useSelector} from 'react-redux'
 import {clearAuth} from "../../store/slices/userSlice";
-<<<<<<< HEAD
-import {setFilters} from '../../store/slices/filterSlice'
-import {Save} from "@mui/icons-material";
-import Box from '@mui/material/Box';
-import Analytics from '../graph/Analytics'
-import JsonData from '../../json/analytics1.json';
-const drawerWidth = 450;
-=======
 import {setFilters, resetAllFilters, setLoadResults} from '../../store/slices/filterSlice'
 import {Delete, Save} from "@mui/icons-material";
 import {IconButton, Popover, TextField} from "@mui/material";
 import {availableFilters} from './filterInfo'
 import { Link } from 'react-router-dom';
-
+import Box from '@mui/material/Box';
+import Analytics from '../graph/Analytics'
+import JsonData from '../../json/analytics1.json';
 const drawerWidth = 500;
->>>>>>> e128d8e4
 
 
 
@@ -99,14 +92,14 @@
           window.alert("Could not save snapshot.", err);
         })
   }
-    
+
   useEffect(() => {
       setAnalyticsData(JsonData);
   }, []);
 
-  
-
-  
+
+
+
 
   const AnalyticsModal = () => (
     <Box style={{position: 'absolute', zIndex: 10000,  width: "100%", height: "100%", opacity: '1', textAlign: 'center'}}>
@@ -118,10 +111,10 @@
         <div style={{position: "fixed", left: "17.5%", top: "25%", width: "30%", height:"30%"}}>
           <h1>Graph Analytics</h1>
 
-          <p>Snapshot ID: {snapshots[0]}</p>
+          <p>Snapshot ID: {snapshots[0].id}</p>
         </div>
-        
-        <Analytics data={analyticsData} />        
+
+        <Analytics data={analyticsData} />
       </div>
     </Box>
   )
@@ -262,22 +255,15 @@
                 variant='fullWidth'
                 sx={{ background: '#c4c4c4', width: '100%', height: '1px' }}
             />
-<<<<<<< HEAD
             <div id="user-details" >
             <Button onClick={() => {setShowModal(true)}} style={{position: 'relative', top: '10px', left: "35%", backgroundColor: "#6372ff", padding: "10px 15px 10px", color: "white"}}>
                 Open Analytics
             </Button>
-=======
-            <div id="user-details">
-              <p>Signed in as</p>
-              <h4>{user}</h4>
-              <Button component={Link} to="/" variant="contained" onClick={logout} id="logout-button">Log out</Button>
->>>>>>> e128d8e4
             </div>
           </div>
         </Drawer>
 
-        
+
         <Button variant={"contained"}
                 endIcon={namingOpen ? null : <Save />}
                 id="save-snapshot-button"
@@ -286,11 +272,6 @@
                 disabled={!resultsReturned}>
             {namingOpen ? "Cancel" : "Save as snapshot..."}
         </Button>
-<<<<<<< HEAD
-
-        
-        
-=======
           <Popover
               open={namingOpen}
               anchorEl={namingAnchor}
@@ -318,9 +299,8 @@
                   </div>
               </div>
           </Popover>
->>>>>>> e128d8e4
       </div>
-      
+
   );
 }
 
