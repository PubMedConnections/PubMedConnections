--- conflicted
+++ resolved
@@ -6,11 +6,8 @@
 from app.controller.snapshot_get import get_snapshot, get_user_snapshots
 from app.controller.snapshot_delete import delete_by_snapshot_id
 from app.controller.snapshot_analyse import retrieve_analytics
-<<<<<<< HEAD
 from flask_jwt_extended import jwt_required, get_jwt_identity
-=======
 from app.pubmed.filtering import PubMedFilterLimitError, PubMedFilterValueError
->>>>>>> d1623f43
 
 ns = Namespace('snapshot', description='snapshot related operations',
                authorizations={'api_key':
