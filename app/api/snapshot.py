--- conflicted
+++ resolved
@@ -5,13 +5,9 @@
 from app.controller.snapshot_create import create_by_filters
 from app.controller.snapshot_get import get_snapshot, get_user_snapshots
 from app.controller.snapshot_delete import delete_by_snapshot_id
-<<<<<<< HEAD
 from app.controller.snapshot_analyse import run_analytics
-=======
-from app.controller.snapshot_analyse import retrieve_analytics
 from flask_jwt_extended import jwt_required, get_jwt_identity
 from app.pubmed.filtering import PubMedFilterLimitError, PubMedFilterValueError
->>>>>>> 7539ec1a
 
 ns = Namespace('snapshot', description='snapshot related operations',
                authorizations={'api_key':
@@ -114,10 +110,7 @@
     @jwt_required()
     @ns.doc(params={'snapshot_id': {'default': '1'}}, security="api_key")
     def get(snapshot_id: int):
-<<<<<<< HEAD
         return run_analytics(snapshot_id)
-=======
-        return retrieve_analytics(snapshot_id)
 
 @ns.route('/list/')
 class VisualiseSnapshot(Resource):
@@ -126,5 +119,4 @@
     @ns.doc(security='api_key')
     def get():
         current_user = get_jwt_identity()
-        return get_user_snapshots(current_user)
->>>>>>> 7539ec1a
+        return get_user_snapshots(current_user)