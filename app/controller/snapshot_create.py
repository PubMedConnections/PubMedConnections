from datetime import datetime

from app import neo4j_conn
from app.controller.snapshot_visualise import parse_dates
from app.controller.snapshot_analyse import AnalyticsThreading


<<<<<<< HEAD
def create_by_filters(filters, current_user):
    filters = set_default_date(filters)
=======
def create_by_filters(graph_type: str, filters):
    filters = parse_dates(filters)
>>>>>>> d1623f43

    filters['creation_time'] = datetime.now().strftime("%Y-%m-%d %H:%M:%S")

    """
    cypher for creating snapshot
    """
    def cypher(tx):
        result = tx.run(
            '''
            MATCH (m:DBMetadata)
            WITH max(m.version) AS max_version
            MATCH (d:DBMetadata)
            WHERE d.version = max_version
            
            MATCH (u: User)
            WHERE u.username = $username

            CREATE (u)-[:USER_SNAPSHOT]->(s:Snapshot {
            creation_time: $creation_time,
            mesh_heading: $mesh_heading,
            author: $author,
            first_author: $first_author,
            last_author: $last_author,
            published_before: $published_before,
            published_after: $published_after,
            journal: $journal,
            article: $article,
            graph_size: $graph_size,
            graph_type: $graph_type,
            database_version: max_version
            })
            SET s.id = ID(s)
            RETURN ID(s) AS snapshot_id
            ''',
            {'mesh_heading': filters['mesh_heading'],
             'author': filters['author'],
             'first_author': filters['first_author'],
             'last_author': filters['last_author'],
             'published_before': filters['published_before'],
             'published_after': filters['published_after'],
             'journal': filters['journal'],
             'article': filters['article'],
             'creation_time': filters['creation_time'],
             'graph_size': filters['graph_size'],
             'graph_type': filters['graph_type'],
             'username': current_user
             }
        )
        if result is None:
            return 'Failed to create snapshot!'
        record = result.single()

        # run analytics on graph 
        AnalyticsThreading(graph_type=filters['graph_type'], filters=filters, snapshot_id=record['snapshot_id'])

        return record['snapshot_id']

    with neo4j_conn.new_session() as neo4j_session:
        snapshot_id = neo4j_session.write_transaction(cypher)

    return snapshot_id
<|MERGE_RESOLUTION|>--- conflicted
+++ resolved
@@ -5,13 +5,8 @@
 from app.controller.snapshot_analyse import AnalyticsThreading
 
 
-<<<<<<< HEAD
-def create_by_filters(filters, current_user):
-    filters = set_default_date(filters)
-=======
 def create_by_filters(graph_type: str, filters):
     filters = parse_dates(filters)
->>>>>>> d1623f43
 
     filters['creation_time'] = datetime.now().strftime("%Y-%m-%d %H:%M:%S")
 
